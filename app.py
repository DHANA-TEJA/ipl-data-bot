--- conflicted
+++ resolved
@@ -210,14 +210,8 @@
             func=execute_user_code
         )
 
-<<<<<<< HEAD
         api_key = st.secrets["api_keys"]["google_api_key"]
 
-=======
-        load_dotenv()
-        api_key = os.getenv("GOOGLE_API_KEY")
-        st.markdown(f"**Google API Key:** `{api_key}`")
->>>>>>> 5a7c7468
 
         llm = GoogleGenerativeAI(
             model="gemini-2.0-flash",
